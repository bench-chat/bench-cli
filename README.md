--- conflicted
+++ resolved
@@ -19,16 +19,8 @@
 
 2. Clone the repository:
 ```bash
-<<<<<<< HEAD
 git clone https://github.com/bench-chat/bench-cli
-cd bench
-=======
-git clone https://github.com/bench-chat/bench-cli.git
-```
-
-```bash
 cd bench-cli
->>>>>>> 8919d6a3
 ```
 
 3. Build the project:
